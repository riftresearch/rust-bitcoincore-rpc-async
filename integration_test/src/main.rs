--- conflicted
+++ resolved
@@ -147,13 +147,10 @@
     test_get_peer_info(&cl);
     test_rescan_blockchain(&cl);
     test_create_wallet(&cl);
-<<<<<<< HEAD
     test_get_tx_out_set_info(&cl);
-=======
     test_get_net_totals(&cl);
     test_get_network_hash_ps(&cl);
     test_uptime(&cl);
->>>>>>> 70111950
     //TODO import_multi(
     //TODO verify_message(
     //TODO wait_for_new_block(&self, timeout: u64) -> Result<json::BlockRef> {
@@ -904,10 +901,10 @@
     assert!(wallet_list.iter().zip(wallet_names).all(|(a, b)| a == b));
 }
 
-<<<<<<< HEAD
 fn test_get_tx_out_set_info(cl: &Client) {
     cl.get_tx_out_set_info().unwrap();
-=======
+}
+
 fn test_get_net_totals(cl: &Client) {
     cl.get_net_totals().unwrap();
 }
@@ -918,7 +915,6 @@
 
 fn test_uptime(cl: &Client) {
     cl.uptime().unwrap();
->>>>>>> 70111950
 }
 
 fn test_stop(cl: Client) {
